--- conflicted
+++ resolved
@@ -132,16 +132,39 @@
     }
 
     @Test
-<<<<<<< HEAD
+    void migrateApiImplicitParamDataTypeClass() {
+        rewriteRun(
+          //language=java
+          java(
+            """
+              import io.swagger.annotations.ApiImplicitParam;
+
+              class Example {
+                @ApiImplicitParam(name = "foo", value = "Foo object", required = true, dataTypeClass = Example.class)
+                public void create(Example foo) {
+                }
+              }
+              """,
+            """
+              import io.swagger.v3.oas.annotations.Parameter;
+              import io.swagger.v3.oas.annotations.media.Schema;
+
+              class Example {
+                @Parameter(name = "foo", description = "Foo object", required = true, schema = @Schema(implementation = Example.class))
+                public void create(Example foo) {
+                }
+              }
+              """
+          )
+        );
+    }
+
+    @Test
     void migrateSwaggerDefinitionsToOpenAPIDefinitionSingleSchema() {
-=======
-    void migrateApiImplicitParamDataTypeClass() {
->>>>>>> de828bc3
-        rewriteRun(
-          //language=java
-          java(
-            """
-<<<<<<< HEAD
+        rewriteRun(
+          //language=java
+          java(
+            """
               import io.swagger.annotations.Info;
               import io.swagger.annotations.SwaggerDefinition;
               import jakarta.ws.rs.core.MediaType;
@@ -211,27 +234,5 @@
               }
               """
           ));
-=======
-              import io.swagger.annotations.ApiImplicitParam;
-
-              class Example {
-                @ApiImplicitParam(name = "foo", value = "Foo object", required = true, dataTypeClass = Example.class)
-                public void create(Example foo) {
-                }
-              }
-              """,
-            """
-              import io.swagger.v3.oas.annotations.Parameter;
-              import io.swagger.v3.oas.annotations.media.Schema;
-
-              class Example {
-                @Parameter(name = "foo", description = "Foo object", required = true, schema = @Schema(implementation = Example.class))
-                public void create(Example foo) {
-                }
-              }
-              """
-          )
-        );
->>>>>>> de828bc3
     }
 }